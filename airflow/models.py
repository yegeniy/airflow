--- conflicted
+++ resolved
@@ -330,14 +330,10 @@
 
     def get_password(self):
         if self._password and self.is_encrypted:
-<<<<<<< HEAD
-            return FERNET.decrypt(bytes(self._password, 'utf-8')).decode()
-=======
             if not ENCRYPTION_ON:
                 raise AirflowException(
                     "Can't decrypt, configuration is missing")
-            return FERNET.decrypt(bytes(self._password, 'utf-8'))
->>>>>>> 3f38dec9
+            return FERNET.decrypt(bytes(self._password, 'utf-8')).decode()
         else:
             return self._password
 
